#ifndef C_FRONTEND_H
#define C_FRONTEND_H

#include <vector>

#include "backend/IterativeRegionMerging.hpp"
#include "backend/MergeFunctions.hpp"
#include "backend/Operators.hpp"
#include "backend/types.hpp"
<<<<<<< HEAD
#include "backend/BinQueue.hpp"
#include "backend/PriorityQueue.hpp"
=======
#include "backend/HistogramQuantileProvider.hpp"
#include "backend/VectorQuantileProvider.hpp"
>>>>>>> bc6484cf
#include "evaluate.hpp"

typedef uint64_t                                                 SegID;
typedef uint32_t                                                 GtID;
typedef float                                                    AffValue;
typedef float                                                    ScoreValue;
typedef RegionGraph<SegID>                                       RegionGraphType;
typedef typename RegionGraphType::template EdgeMap<AffValue>     AffinitiesType;
typedef typename RegionGraphType::template NodeMap<std::size_t>  SizesType;

// to be created by __init__.py
#include <ScoringFunction.h>
#include <Queue.h>

typedef IterativeRegionMerging<SegID, ScoreValue, QueueType>     RegionMergingType;

struct Metrics {

	double voi_split;
	double voi_merge;
	double rand_split;
	double rand_merge;
};

struct Merge {

	SegID a;
	SegID b;
	SegID c;
	ScoreValue score;
};

struct WaterzState {

	int     context;
	Metrics metrics;
};

class WaterzContext {

public:

	static WaterzContext* createNew() {

		WaterzContext* context = new WaterzContext();
		context->id = _nextId;
		_nextId++;
		_contexts.insert(std::make_pair(context->id, context));

		return context;
	}

	static WaterzContext* get(int id) {

		if (!_contexts.count(id))
			return NULL;

		return _contexts.at(id);
	}

	static void free(int id) {

		WaterzContext* context = get(id);

		if (context) {

			_contexts.erase(id);
			delete context;
		}
	}

	int id;

	std::shared_ptr<RegionGraphType>     regionGraph;
	std::shared_ptr<AffinitiesType>      edgeAffinities;
	std::shared_ptr<SizesType>           regionSizes;

	std::shared_ptr<RegionMergingType>   regionMerging;
	std::shared_ptr<ScoringFunctionType> scoringFunction;
	volume_ref_ptr<SegID>                segmentation;
	volume_const_ref_ptr<GtID>           groundtruth;

private:

	WaterzContext() {}

	~WaterzContext() {}

	static std::map<int, WaterzContext*> _contexts;
	static int _nextId;
};

class MergeHistoryVisitor {

public:

	MergeHistoryVisitor(std::vector<Merge>& history) : _history(history) {}

	void onMerge(SegID a, SegID b, SegID c, ScoreValue score) {

		_history.push_back({a, b, c, score});
	}

private:

	std::vector<Merge>& _history;
};

WaterzState initialize(
		size_t          width,
		size_t          height,
		size_t          depth,
		const AffValue* affinity_data,
		SegID*          segmentation_data,
		const GtID*     groundtruth_data = NULL,
		AffValue        affThresholdLow  = 0.0001,
		AffValue        affThresholdHigh = 0.9999,
		bool            findFragments = true);

std::vector<Merge> mergeUntil(
		WaterzState& state,
		float        threshold);

void free(WaterzState& state);

#endif<|MERGE_RESOLUTION|>--- conflicted
+++ resolved
@@ -7,13 +7,10 @@
 #include "backend/MergeFunctions.hpp"
 #include "backend/Operators.hpp"
 #include "backend/types.hpp"
-<<<<<<< HEAD
 #include "backend/BinQueue.hpp"
 #include "backend/PriorityQueue.hpp"
-=======
 #include "backend/HistogramQuantileProvider.hpp"
 #include "backend/VectorQuantileProvider.hpp"
->>>>>>> bc6484cf
 #include "evaluate.hpp"
 
 typedef uint64_t                                                 SegID;
